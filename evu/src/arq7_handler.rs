use crate::debug_eprintln;
use crate::error::{Error, Result};
use arq::arq7::{BackupSet, EncryptedKeySet};
use arq::node::Node; // Updated to use arq::node::Node
use chrono::DateTime;
use std::path::Path;

// Helper function to load the backup set
fn load_backup_set(backup_set_path: &Path, password: Option<&str>) -> Result<BackupSet> {
    BackupSet::from_directory_with_password(backup_set_path, password).map_err(Error::ArqError) // Convert arq::Error to local Error type
}

// Helper function to find a record by a unique identifier (e.g., timestamp string)
fn find_record_by_identifier<'a>(
    backup_set: &'a BackupSet,
    identifier: &str,
) -> Option<&'a arq::arq7::Arq7BackupRecord> {
    // Changed return type
    for records_vec in backup_set.backup_records.values() {
        for gen_record in records_vec {
            match gen_record {
                arq::arq7::GenericBackupRecord::Arq7(arq7_record) => {
                    if let Some(creation_date_val) = arq7_record.creation_date {
                        if creation_date_val.to_string().starts_with(identifier) {
                            return Some(arq7_record);
                        }
                    }
                    // Also check against the raw timestamp string from the record's path if needed,
                    // similar to how list_backup_records formats it.
                    // For now, sticking to creation_date field.
                }
                arq::arq7::GenericBackupRecord::Arq5(arq5_record) => {
                    // If Arq5 records also need to be identifiable by a similar timestamp,
                    // this logic would need to be adapted. For now, focusing on Arq7.
                    if let Some(creation_date_val) = arq5_record.creation_date {
                        if creation_date_val.to_string().starts_with(identifier) {
                            // Cannot return arq5_record as Arq7BackupRecord.
                            // This function is now specific to finding Arq7 records.
                        }
                    }
                } // Removed duplicate Arq5 match arm here
            }
        }
    }
    None
}

// Helper function to find a node (file or folder) within a record's tree
fn find_node_in_record_tree(
    node: &Node,
    path_parts: &[&str],
    current_depth: usize,
    backup_set_path: &Path,
    keyset: Option<&EncryptedKeySet>,
) -> Result<Option<Node>> {
    if current_depth == path_parts.len() {
        return Ok(Some(node.clone()));
    }

    if !node.is_tree {
        return Ok(None);
    }

    match node.load_tree_with_encryption(backup_set_path, keyset) {
        Ok(Some(tree)) => {
            let target_child_name = path_parts[current_depth];
            debug_eprintln!(
                "DEBUG: find_node_in_record_tree: Depth: {}, Target: '{}', Children: {:?}",
                current_depth,
                target_child_name,
                tree.nodes.keys() // Changed from child_nodes to nodes
            );
            if let Some(child_node) = tree.nodes.get(target_child_name) {
                // Changed from child_nodes to nodes
                return find_node_in_record_tree(
                    child_node,
                    path_parts,
                    current_depth + 1,
                    backup_set_path,
                    keyset,
                );
            }
        }
        Ok(None) => {
            let current_path_segment = if current_depth > 0 {
                path_parts[current_depth - 1]
            } else {
                "root"
            };
            return Err(Error::Generic(format!(
                "Node was expected to be a tree with loadable data, but found none for path part: {}",
                current_path_segment
            )));
        }
        Err(e) => {
            return Err(Error::ArqError(e)); // Directly use ArqError
        }
    }
    Ok(None)
}

pub fn list_backup_records(backup_set_path: &Path, password: Option<&str>) -> Result<()> {
    let backup_set = load_backup_set(backup_set_path, password)?;
    println!("Arq 7 Backup Records:");
    println!("---------------------");

    debug_eprintln!("DEBUG: All loaded backup_folder_configs:");
    for (uuid, config) in &backup_set.backup_folder_configs {
        debug_eprintln!(
            "  UUID: {}, Name: {}, LocalPath: {}",
            uuid, config.name, config.local_path
        );
    }

    if backup_set.backup_records.is_empty() {
        println!("No backup records found.");
        return Ok(());
    }

    for (folder_uuid, records_vec) in &backup_set.backup_records {
        let folder_config = backup_set.backup_folder_configs.get(folder_uuid);
        let folder_name = folder_config.map_or("Unknown Folder", |fc| &fc.name);
        let folder_local_path = folder_config.map_or("N/A", |fc| &fc.local_path);

        debug_eprintln!(
            "DEBUG: list_backup_records: Processing folder_uuid: {}, Retrieved local_path: {}",
            folder_uuid, folder_local_path
        );

        println!("\nFolder: {} (UUID: {})", folder_name, folder_uuid);
        println!("  Original Path: {}", folder_local_path);
        if records_vec.is_empty() {
            println!("  No records for this folder.");
            continue;
        }
        for gen_record in records_vec {
            match gen_record {
                arq::arq7::GenericBackupRecord::Arq7(record) => {
                    let timestamp_str = record.creation_date.map_or_else(
                        || "Unknown Timestamp".to_string(),
                        |ts_f64| {
                            // Arq 7 uses f64 for timestamp (seconds with fractional part)
                            // For display, we can truncate or round to seconds.
                            // Assuming ts_f64 is seconds since epoch.
                            chrono::DateTime::from_timestamp(
                                ts_f64 as i64,
                                (ts_f64.fract() * 1_000_000_000.0) as u32,
                            )
                            .map_or_else(
                                || ts_f64.to_string(),
                                |dt| dt.format("%Y-%m-%d %H:%M:%S UTC").to_string(),
                            )
                        },
                    );
                    println!(
                        "  - Record Timestamp: {} (Arq7, Raw: {:?})",
                        timestamp_str,
                        record.creation_date.unwrap_or(0.0)
                    );
                    println!(
                        "    Arq Version: {}",
                        record.arq_version.as_deref().unwrap_or("N/A")
                    );
                    println!("    Complete: {}", record.is_complete.unwrap_or(false));
                    let error_count = record.backup_record_errors.as_ref().map_or(0, |v| v.len());
                    println!("    Error Count: {}", error_count);
                    println!("    Root Node Size: {} bytes", record.node.item_size);
                    if let Some(files_count) = record.node.contained_files_count {
                        println!("    Contained Files (approx): {}", files_count);
                    }
                }
                arq::arq7::GenericBackupRecord::Arq5(record) => {
                    let timestamp_str = record.creation_date.map_or_else(
                        || "Unknown Timestamp".to_string(),
                        |ts_f64| {
                            chrono::DateTime::from_timestamp(
                                ts_f64 as i64,
                                (ts_f64.fract() * 1_000_000_000.0) as u32,
                            )
                            .map_or_else(
                                || ts_f64.to_string(),
                                |dt| dt.format("%Y-%m-%d %H:%M:%S UTC").to_string(),
                            )
                        },
                    );
                    println!(
                        "  - Record Timestamp: {} (Arq5, Raw: {:?})",
                        timestamp_str,
                        record.creation_date.unwrap_or(0.0)
                    );
                    println!(
                        "    Arq Version: {}",
                        record.arq_version.as_deref().unwrap_or("N/A")
                    );
                    println!("    Complete: {}", record.is_complete.unwrap_or(false));
                    let error_count = record.backup_record_errors.as_ref().map_or(0, |v| v.len());
                    println!("    Error Count: {}", error_count);
                    println!("    (Arq5 record - detailed node info not directly listed here)");
                }
            }
        }
    }
    Ok(())
}

pub fn list_files(
    backup_set_path: &Path,
    password: Option<&str>,
    record_identifier: Option<&str>,
    folder_path_in_backup: Option<&str>,
) -> Result<()> {
    let backup_set = load_backup_set(backup_set_path, password)?;
    let keyset = backup_set.encryption_keyset();

    let records_to_process: Vec<&arq::arq7::Arq7BackupRecord> =
        if let Some(identifier) = record_identifier {
            find_record_by_identifier(&backup_set, identifier)
                .map(|r| vec![r])
                .ok_or_else(|| {
                    Error::NotFound(format!(
                        "Record with identifier '{}' not found.",
                        identifier
                    ))
                })?
        } else {
            backup_set
                .backup_records
                .values()
                .flatten()
                .filter_map(|gen_rec| match gen_rec {
                    arq::arq7::GenericBackupRecord::Arq7(r) => Some(r),
                    _ => None,
                })
                .collect()
        };

    if records_to_process.is_empty() {
        println!("No matching Arq7 records found.");
        return Ok(());
    }

    for arq7_record in records_to_process {
        let timestamp_str = arq7_record.creation_date.map_or_else(
            || "Unknown Timestamp".to_string(),
            |ts_f64| {
                chrono::DateTime::from_timestamp(
                    ts_f64 as i64,
                    (ts_f64.fract() * 1_000_000_000.0) as u32,
                )
                .map_or_else(
                    || ts_f64.to_string(),
                    |dt| dt.format("%Y-%m-%d %H:%M:%S UTC").to_string(),
                )
            },
        );
        println!("\nRecord: {}", timestamp_str);

        let path_parts: Vec<&str> = folder_path_in_backup
            .unwrap_or("")
            .split('/')
            .filter(|s| !s.is_empty())
            .collect();

        let start_node = find_node_in_record_tree(
            &arq7_record.node,
            &path_parts,
            0,
            backup_set_path,
            keyset,
        )?
        .ok_or_else(|| {
            Error::NotFound(format!(
                "Folder '{}' not found in record '{}'.",
                folder_path_in_backup.unwrap_or("/"),
                timestamp_str
            ))
        })?;

        if !start_node.is_tree {
            return Err(Error::Generic(format!(
                "Path '{}' points to a file, not a directory.",
                folder_path_in_backup.unwrap_or("/")
            )));
        }

        list_node_contents_recursive(&start_node, backup_set_path, keyset, 0)?;
    }

    Ok(())
}

fn list_node_contents_recursive(
    node: &Node,
    backup_set_path: &Path,
    keyset: Option<&EncryptedKeySet>,
    depth: usize,
) -> Result<()> {
    if !node.is_tree {
        return Ok(());
    }

    match node.load_tree_with_encryption(backup_set_path, keyset) {
        Ok(Some(tree)) => {
            for (child_name, child_node) in &tree.nodes {
                let indent = "  ".repeat(depth);
                let entry_type = if child_node.is_tree { "D" } else { "F" };
                println!(
                    "{} - {} {} ({} bytes)",
                    indent, entry_type, child_name, child_node.item_size
                );
                if child_node.is_tree {
                    list_node_contents_recursive(child_node, backup_set_path, keyset, depth + 1)?;
                }
            }
        }
        Ok(None) => {
                debug_eprintln!("Warning: Node is a tree but has no loadable tree data.");
        }
        Err(e) => {
                debug_eprintln!("Error loading tree: {}", e);
        }
    }

    Ok(())
}

pub fn list_file_versions(
    backup_set_path: &Path,
    file_path_in_backup: &str,
    password: Option<&str>,
) -> Result<()> {
    let backup_set = load_backup_set(backup_set_path, password)?;
    let keyset = backup_set.encryption_keyset();
    println!("Versions for file: {}", file_path_in_backup);
    println!("------------------------------------");

    let path_parts: Vec<&str> = file_path_in_backup
        .split('/')
        .filter(|s| !s.is_empty())
        .collect();
    if path_parts.is_empty() {
        return Err(Error::Generic("File path cannot be empty".to_string()));
    }

    let mut found_versions = 0;

    for (folder_uuid, records_vec) in &backup_set.backup_records {
        for gen_record in records_vec {
            match gen_record {
                arq::arq7::GenericBackupRecord::Arq7(record) => {
                    let record_local_path_str = record.local_path.as_deref().unwrap_or("");
                    let mut effective_path_parts = path_parts.clone();

                    // Path adjustment logic (remains largely the same, uses record.local_path)
                    if !record_local_path_str.is_empty()
                        && file_path_in_backup.starts_with(record_local_path_str)
                    {
                        let relative_file_path = file_path_in_backup
                            .strip_prefix(record_local_path_str)
                            .unwrap_or(file_path_in_backup);
                        let relative_file_path_trimmed = relative_file_path.trim_start_matches('/');
                        effective_path_parts = relative_file_path_trimmed
                            .split('/')
                            .filter(|s| !s.is_empty())
                            .collect();
                        if effective_path_parts.is_empty() && !relative_file_path_trimmed.is_empty()
                        {
                            effective_path_parts = vec![relative_file_path_trimmed];
                        }
                    } else if record_local_path_str.is_empty()
                        && backup_set.backup_folder_configs.get(folder_uuid).is_some()
                    {
                        if let Some(bf_config) = backup_set.backup_folder_configs.get(folder_uuid) {
                            if file_path_in_backup.starts_with(&bf_config.local_path) {
                                let relative_file_path = file_path_in_backup
                                    .strip_prefix(&bf_config.local_path)
                                    .unwrap_or(file_path_in_backup);
                                let relative_file_path_trimmed =
                                    relative_file_path.trim_start_matches('/');
                                effective_path_parts = relative_file_path_trimmed
                                    .split('/')
                                    .filter(|s| !s.is_empty())
                                    .collect();
                                if effective_path_parts.is_empty()
                                    && !relative_file_path_trimmed.is_empty()
                                {
                                    effective_path_parts = vec![relative_file_path_trimmed];
                                }
                            }
                        }
                    }

                    if effective_path_parts.is_empty() {
                        continue;
                    }

                    match find_node_in_record_tree(
                        &record.node, // This is arq::arq7::Node from Arq7BackupRecord
                        &effective_path_parts,
                        0,
                        backup_set_path,
                        keyset,
                    ) {
                        Ok(Some(node)) if !node.is_tree => {
                            debug_eprintln!(
                                "DEBUG list_file_versions: Found file node: {:?}, size: {}",
                                node.data_blob_locs.first().map(|b| &b.blob_identifier),
                                node.item_size
                            );
                            let timestamp_str = record.creation_date.map_or_else(
                                || "Unknown Timestamp".to_string(),
                                |ts_f64| {
                                    chrono::DateTime::from_timestamp(
                                        ts_f64 as i64,
                                        (ts_f64.fract() * 1_000_000_000.0) as u32,
                                    )
                                    .unwrap()
                                    .format("%Y-%m-%d %H:%M:%S UTC")
                                    .to_string()
                                },
                            );
                            println!(
                                "  - Record Timestamp: {} (Arq7, Raw: {:?}), Size: {} bytes, Modified: {}",
                                timestamp_str,
                                record.creation_date.unwrap_or(0.0),
                                node.item_size,
                                chrono::DateTime::from_timestamp(node.modification_time_sec, 0) // Assuming nsec is 0 for this display
                                    .unwrap()
                                    .format("%Y-%m-%d %H:%M:%S")
                            );
                            found_versions += 1;
                        }
                        Ok(Some(_node)) => {} // Found a directory when expecting a file
                        Ok(None) => {}        // Path not found in this record
                        Err(e) => {
                            debug_eprintln!(
                                "Warning: Error processing Arq7 record {:?}: {}",
                                record.creation_date, e
                            );
                        }
                    }
                }
                arq::arq7::GenericBackupRecord::Arq5(record) => {
                    // Arq5 records don't have a direct `node` of type `arq::arq7::Node`.
                    // Listing versions from Arq5 records would require loading the Arq5 tree structure.
                    // For this update, we'll skip detailed listing for Arq5.
                    let timestamp_str = record.creation_date.map_or_else(
                        || "Unknown Timestamp".to_string(),
                        |ts_f64| {
                            chrono::DateTime::from_timestamp(
                                ts_f64 as i64,
                                (ts_f64.fract() * 1_000_000_000.0) as u32,
                            )
                            .unwrap()
                            .format("%Y-%m-%d %H:%M:%S UTC")
                            .to_string()
                        },
                    );
<<<<<<< HEAD
                    eprintln!(
=======
                     debug_eprintln!(
>>>>>>> d6ee7250
                        "DEBUG list_file_versions: Skipping Arq5 record (Timestamp: {}) for detailed version listing.",
                        timestamp_str
                    );
                }
            }
        }
    }

    if found_versions == 0 {
        println!("No versions found for this file."); // Reverted to expect "file"
    }
    Ok(())
}

pub fn list_folder_versions(
    backup_set_path: &Path,
    folder_path_in_backup: &str,
    password: Option<&str>,
) -> Result<()> {
    let backup_set = load_backup_set(backup_set_path, password)?;
    let keyset = backup_set.encryption_keyset();
    println!("Versions for folder: {}", folder_path_in_backup);
    println!("--------------------------------------");

    let path_parts: Vec<&str> = folder_path_in_backup
        .split('/')
        .filter(|s| !s.is_empty())
        .collect();
    let mut found_versions = 0;

    for (folder_uuid, records_vec) in &backup_set.backup_records {
        for gen_record in records_vec {
            match gen_record {
                arq::arq7::GenericBackupRecord::Arq7(record) => {
                    let record_local_path_str = record.local_path.as_deref().unwrap_or("");
                    let mut effective_path_parts = path_parts.clone();

                    debug_eprintln!(
                        "DEBUG list_folder_versions: Folder: '{}', Record LocalPath: '{}'",
                        folder_path_in_backup, record_local_path_str
                    );

                    // Path adjustment logic
                    if folder_path_in_backup == "/" || folder_path_in_backup.is_empty() {
                        effective_path_parts = Vec::new();
                    } else if !record_local_path_str.is_empty()
                        && folder_path_in_backup.starts_with(record_local_path_str)
                    {
                        let relative_folder_path = folder_path_in_backup
                            .strip_prefix(record_local_path_str)
                            .unwrap_or(folder_path_in_backup);
                        let relative_folder_path_trimmed =
                            relative_folder_path.trim_start_matches('/');
                        effective_path_parts = relative_folder_path_trimmed
                            .split('/')
                            .filter(|s| !s.is_empty())
                            .collect();
                        if relative_folder_path_trimmed.is_empty()
                            && !relative_folder_path.is_empty()
                            && folder_path_in_backup != "/"
                        {
                            effective_path_parts = Vec::new();
                        }
                    } else if record_local_path_str.is_empty()
                        && backup_set.backup_folder_configs.get(folder_uuid).is_some()
                    {
                        if let Some(bf_config) = backup_set.backup_folder_configs.get(folder_uuid) {
                            if folder_path_in_backup.starts_with(&bf_config.local_path) {
                                let relative_folder_path = folder_path_in_backup
                                    .strip_prefix(&bf_config.local_path)
                                    .unwrap_or(folder_path_in_backup);
                                let relative_folder_path_trimmed =
                                    relative_folder_path.trim_start_matches('/');
                                effective_path_parts = relative_folder_path_trimmed
                                    .split('/')
                                    .filter(|s| !s.is_empty())
                                    .collect();
                                if relative_folder_path_trimmed.is_empty()
                                    && !relative_folder_path.is_empty()
                                    && folder_path_in_backup != "/"
                                {
                                    effective_path_parts = Vec::new();
                                }
                            }
                        }
                    }
                    // End of path adjustment logic

                    match find_node_in_record_tree(
                        &record.node, // This is arq::arq7::Node from Arq7BackupRecord
                        &effective_path_parts,
                        0,
                        backup_set_path,
                        keyset,
                    ) {
                        Ok(Some(node)) if node.is_tree => {
                            let timestamp_str = record.creation_date.map_or_else(
                                || "Unknown Timestamp".to_string(),
                                |ts_f64| {
                                    // Use ts_f64 for Arq7 f64 timestamp
                                    chrono::DateTime::from_timestamp(
                                        ts_f64 as i64,
                                        (ts_f64.fract() * 1_000_000_000.0) as u32,
                                    )
                                    .unwrap()
                                    .format("%Y-%m-%d %H:%M:%S UTC")
                                    .to_string()
                                },
                            );
                            println!(
                                "  - Record Timestamp: {} (Arq7, Raw: {:?}), Items: ~{}, Modified: {}",
                                timestamp_str,
                                record.creation_date.unwrap_or(0.0), // Use 0.0 for f64
                                node.contained_files_count.unwrap_or(0),
                                chrono::DateTime::from_timestamp(node.modification_time_sec, 0)
                                    .unwrap()
                                    .format("%Y-%m-%d %H:%M:%S")
                            );
                            found_versions += 1;
                        }
                        Ok(Some(_node)) => {}
                        Ok(None) => {}
                        Err(e) => {
                            debug_eprintln!(
                                "Warning: Error processing Arq7 record {:?}: {}",
                                record.creation_date, e
                            );
                        }
                    }
                }
                arq::arq7::GenericBackupRecord::Arq5(record) => {
                    let timestamp_str = record.creation_date.map_or_else(
                        || "Unknown Timestamp".to_string(),
                        |ts_f64| {
                            chrono::DateTime::from_timestamp(
                                ts_f64 as i64,
                                (ts_f64.fract() * 1_000_000_000.0) as u32,
                            )
                            .unwrap()
                            .format("%Y-%m-%d %H:%M:%S UTC")
                            .to_string()
                        },
                    );
                    debug_eprintln!(
                        "DEBUG list_folder_versions: Skipping Arq5 record (Timestamp: {}) for detailed version listing.",
                        timestamp_str
                    );
                }
            }
        }
    }
    if found_versions == 0 {
        println!("No versions found for this folder.");
    }
    Ok(())
}

pub fn restore_full_record(
    backup_set_path: &Path,
    record_identifier: &str,
    destination: &Path,
    password: Option<&str>,
) -> Result<()> {
    let backup_set = load_backup_set(backup_set_path, password)?;
    let keyset = backup_set.encryption_keyset();

    if !destination.exists() {
        std::fs::create_dir_all(destination)?;
    }
    if !destination.is_dir() {
        return Err(Error::Generic(format!(
            "Destination '{}' is not a directory.",
            destination.display()
        )));
    }

    match find_record_by_identifier(&backup_set, record_identifier) {
        Some(arq7_record) => {
            // Changed variable name to reflect it's an Arq7BackupRecord
            let timestamp_str = arq7_record
                .creation_date
                .map_or_else(|| record_identifier.to_string(), |ts| ts.to_string());
            let record_dest_name = format!("record_{}", timestamp_str);
            let final_destination = destination.join(record_dest_name);
            std::fs::create_dir_all(&final_destination)?;

            println!(
                "Restoring record (Timestamp: {}) to {}...",
                timestamp_str,
                final_destination.display()
            );

            let mut stats = ExtractionStats::default();
            extract_node_to_destination_recursive(
                &arq7_record.node, // Access node from arq7_record
                backup_set_path,
                keyset,
                &final_destination,
                "",
                &mut stats,
            )?;
            println!(
                "Successfully restored record. Files: {}, Dirs: {}, Total Size: {} bytes. Errors: {}",
                stats.files_restored, stats.dirs_created, stats.bytes_restored, stats.errors
            );
            if stats.errors > 0 {
                debug_eprintln!(
                    "Warning: {} errors occurred during restoration.",
                    stats.errors
                );
            }
            Ok(())
        }
        None => Err(Error::NotFound(format!(
            "Record with identifier '{}' not found.",
            record_identifier
        ))),
    }
}

pub fn restore_specific_file_from_record(
    backup_set_path: &Path,
    record_identifier: &str,
    file_path_in_backup: &str,
    destination: &Path,
    password: Option<&str>,
) -> Result<()> {
    let backup_set = load_backup_set(backup_set_path, password)?;
    let keyset = backup_set.encryption_keyset();

    let arq7_record =
        find_record_by_identifier(&backup_set, record_identifier).ok_or_else(|| {
            // Renamed record to arq7_record
            Error::NotFound(format!(
                "Record with identifier '{}' not found.",
                record_identifier
            ))
        })?;

    let path_parts: Vec<&str> = file_path_in_backup
        .split('/')
        .filter(|s| !s.is_empty())
        .collect();
    if path_parts.is_empty() {
        return Err(Error::Generic("File path cannot be empty".to_string()));
    }

    let record_local_path_str = arq7_record.local_path.as_deref().unwrap_or(""); // Used arq7_record
    let mut effective_path_parts = path_parts.clone();
    if !record_local_path_str.is_empty() && file_path_in_backup.starts_with(record_local_path_str) {
        let relative_file_path = file_path_in_backup
            .strip_prefix(record_local_path_str)
            .unwrap_or(file_path_in_backup);
        let relative_file_path_trimmed = relative_file_path.trim_start_matches('/');
        effective_path_parts = relative_file_path_trimmed
            .split('/')
            .filter(|s| !s.is_empty())
            .collect();
        if effective_path_parts.is_empty() && !relative_file_path_trimmed.is_empty() {
            effective_path_parts = vec![relative_file_path_trimmed];
        }
    } else if record_local_path_str.is_empty() {
        if let Some(bf_config) = backup_set
            .backup_folder_configs
            .get(&arq7_record.backup_folder_uuid)
        // Used arq7_record
        {
            if file_path_in_backup.starts_with(&bf_config.local_path) {
                let relative_file_path = file_path_in_backup
                    .strip_prefix(&bf_config.local_path)
                    .unwrap_or(file_path_in_backup);
                let relative_file_path_trimmed = relative_file_path.trim_start_matches('/');
                effective_path_parts = relative_file_path_trimmed
                    .split('/')
                    .filter(|s| !s.is_empty())
                    .collect();
                if effective_path_parts.is_empty() && !relative_file_path_trimmed.is_empty() {
                    effective_path_parts = vec![relative_file_path_trimmed];
                }
            }
        }
    }
    if effective_path_parts.is_empty() {
        return Err(Error::NotFound(format!(
            "Adjusted file path is empty for '{}' relative to record's local path '{}'. Cannot restore directory root as a file.",
            file_path_in_backup, record_local_path_str
        )));
    }

    let target_node = find_node_in_record_tree(
        &arq7_record.node, // Used arq7_record
        &effective_path_parts,
        0,
        backup_set_path,
        keyset,
    )?
    .ok_or_else(|| {
        Error::NotFound(format!(
            "File '{}' not found in record '{}'.",
            file_path_in_backup, record_identifier
        ))
    })?;

    if target_node.is_tree {
        return Err(Error::Generic(format!(
            "Path '{}' points to a directory, not a file.",
            file_path_in_backup
        )));
    }

    let output_path = if destination.is_dir() || destination.to_string_lossy().ends_with('/') {
        let filename = effective_path_parts
            .last()
            .ok_or_else(|| Error::Generic("Could not determine filename".to_string()))?;
        destination.join(filename)
    } else {
        destination.to_path_buf()
    };

    if let Some(parent) = output_path.parent() {
        if !parent.exists() {
            std::fs::create_dir_all(parent)?;
        }
    }

    println!(
        "Restoring file '{}' from record (Timestamp: {:?}) to {}...",
        file_path_in_backup,
        arq7_record.creation_date, // Used arq7_record
        output_path.display()
    );
    let file_data = target_node.reconstruct_file_data_with_encryption(backup_set_path, keyset)?;
    std::fs::write(&output_path, file_data)?;

    println!("Successfully restored file to {}.", output_path.display());
    Ok(())
}

pub fn restore_specific_folder_from_record(
    backup_set_path: &Path,
    record_identifier: &str,
    folder_path_in_backup: &str,
    destination: &Path,
    password: Option<&str>,
) -> Result<()> {
    let backup_set = load_backup_set(backup_set_path, password)?;
    let keyset = backup_set.encryption_keyset();

    let arq7_record =
        find_record_by_identifier(&backup_set, record_identifier).ok_or_else(|| {
            // Renamed record to arq7_record
            Error::NotFound(format!(
                "Record with identifier '{}' not found.",
                record_identifier
            ))
        })?;

    let path_parts: Vec<&str> = folder_path_in_backup
        .split('/')
        .filter(|s| !s.is_empty())
        .collect();
    let mut effective_path_parts = path_parts.clone();
    let record_local_path_str = arq7_record.local_path.as_deref().unwrap_or(""); // Used arq7_record

    if folder_path_in_backup == "/" || folder_path_in_backup.is_empty() {
        effective_path_parts = Vec::new();
    } else if !record_local_path_str.is_empty()
        && folder_path_in_backup.starts_with(record_local_path_str)
    {
        let relative_path = folder_path_in_backup
            .strip_prefix(record_local_path_str)
            .unwrap_or(folder_path_in_backup);
        let trimmed_relative_path = relative_path.trim_start_matches('/');
        effective_path_parts = trimmed_relative_path
            .split('/')
            .filter(|s| !s.is_empty())
            .collect();
        if trimmed_relative_path.is_empty()
            && !relative_path.is_empty()
            && folder_path_in_backup != "/"
        {
            effective_path_parts = Vec::new();
        }
    } else if record_local_path_str.is_empty() {
        if let Some(bf_config) = backup_set
            .backup_folder_configs
            .get(&arq7_record.backup_folder_uuid)
        // Used arq7_record
        {
            if folder_path_in_backup.starts_with(&bf_config.local_path) {
                let relative_path = folder_path_in_backup
                    .strip_prefix(&bf_config.local_path)
                    .unwrap_or(folder_path_in_backup);
                let trimmed_relative_path = relative_path.trim_start_matches('/');
                effective_path_parts = trimmed_relative_path
                    .split('/')
                    .filter(|s| !s.is_empty())
                    .collect();
                if trimmed_relative_path.is_empty()
                    && !relative_path.is_empty()
                    && folder_path_in_backup != "/"
                {
                    effective_path_parts = Vec::new();
                }
            }
        }
    }

    let target_node = find_node_in_record_tree(
        &arq7_record.node, // Used arq7_record
        &effective_path_parts,
        0,
        backup_set_path,
        keyset,
    )?
    .ok_or_else(|| {
        Error::NotFound(format!(
            "Folder '{}' not found in record '{}'.",
            folder_path_in_backup, record_identifier
        ))
    })?;

    if !target_node.is_tree {
        return Err(Error::Generic(format!(
            "Path '{}' points to a file, not a directory.",
            folder_path_in_backup
        )));
    }

    if !destination.exists() {
        std::fs::create_dir_all(destination)?;
    }
    if !destination.is_dir() {
        return Err(Error::Generic(format!(
            "Destination '{}' is not a directory.",
            destination.display()
        )));
    }

    let base_folder_name = effective_path_parts.last().map_or("root_content", |n| *n);
    let final_destination_for_folder_content = destination.join(base_folder_name);
    if !final_destination_for_folder_content.exists() {
        std::fs::create_dir_all(&final_destination_for_folder_content)?;
    }

    println!(
        "Restoring folder '{}' from record (Timestamp: {:?}) to {}...",
        folder_path_in_backup,
        arq7_record.creation_date, // Used arq7_record
        final_destination_for_folder_content.display()
    );

    let mut stats = ExtractionStats::default();
    extract_node_to_destination_recursive(
        &target_node,
        backup_set_path,
        keyset,
        &final_destination_for_folder_content,
        "",
        &mut stats,
    )?;

    println!(
        "Successfully restored folder. Files: {}, Dirs: {}, Total Size: {} bytes. Errors: {}",
        stats.files_restored, stats.dirs_created, stats.bytes_restored, stats.errors
    );
    if stats.errors > 0 {
        debug_eprintln!(
            "Warning: {} errors occurred during restoration.",
            stats.errors
        );
    }
    Ok(())
}

pub fn restore_all_folder_versions(
    backup_set_path: &Path,
    folder_path_in_backup: &str,
    destination_root: &Path,
    password: Option<&str>,
) -> Result<()> {
    let backup_set = load_backup_set(backup_set_path, password)?;
    let keyset = backup_set.encryption_keyset();

    if !destination_root.exists() {
        std::fs::create_dir_all(destination_root)?;
    }
    if !destination_root.is_dir() {
        return Err(Error::Generic(format!(
            "Destination root '{}' is not a directory.",
            destination_root.display()
        )));
    }

    println!(
        "Restoring all versions of folder '{}' to root '{}'",
        folder_path_in_backup,
        destination_root.display()
    );

    let path_parts: Vec<&str> = folder_path_in_backup
        .split('/')
        .filter(|s| !s.is_empty())
        .collect();
    let mut versions_restored_count = 0;

    for (folder_uuid, gen_records_vec) in &backup_set.backup_records {
        // Renamed records to gen_records_vec
        for gen_record in gen_records_vec {
            // Renamed record to gen_record
            match gen_record {
                // Added match statement to handle GenericBackupRecord
                arq::arq7::GenericBackupRecord::Arq7(arq7_record) => {
                    // Handle Arq7 variant

                    let timestamp_str = arq7_record.creation_date.map_or_else(
                        // Used arq7_record
                        || format!("unknown_ts_{}", versions_restored_count),
                        |ts_f64| {
                            // Arq7 uses f64
                            DateTime::from_timestamp(
                                ts_f64 as i64,
                                (ts_f64.fract() * 1_000_000_000.0) as u32,
                            )
                            .map_or_else(
                                || ts_f64.to_string(), // Fallback to raw string if conversion fails
                                |dt| dt.to_rfc3339(),
                            )
                        },
                    );

                    eprintln!(
                        "DEBUG: restore_all_folder_versions: Arq7 record timestamp: {}",
                        timestamp_str
                    );
                    let record_local_path_str = arq7_record.local_path.as_deref().unwrap_or("");
                    let mut effective_path_parts = path_parts.clone();

                    if folder_path_in_backup == "/" || folder_path_in_backup.is_empty() {
                        effective_path_parts = Vec::new();
                    } else if !record_local_path_str.is_empty()
                        && folder_path_in_backup.starts_with(record_local_path_str)
                    {
                        let relative_path = folder_path_in_backup
                            .strip_prefix(record_local_path_str)
                            .unwrap_or(folder_path_in_backup);
                        let trimmed_relative_path = relative_path.trim_start_matches('/');
                        effective_path_parts = trimmed_relative_path
                            .split('/')
                            .filter(|s| !s.is_empty())
                            .collect();
                        if trimmed_relative_path.is_empty()
                            && !relative_path.is_empty()
                            && folder_path_in_backup != "/"
                        {
                            effective_path_parts = Vec::new();
                        }
                    } else if record_local_path_str.is_empty() {
                        if let Some(bf_config) = backup_set.backup_folder_configs.get(folder_uuid) {
                            if folder_path_in_backup.starts_with(&bf_config.local_path) {
                                let relative_path = folder_path_in_backup
                                    .strip_prefix(&bf_config.local_path)
                                    .unwrap_or(folder_path_in_backup);
                                let trimmed_relative_path = relative_path.trim_start_matches('/');
                                effective_path_parts = trimmed_relative_path
                                    .split('/')
                                    .filter(|s| !s.is_empty())
                                    .collect();
                                if trimmed_relative_path.is_empty()
                                    && !relative_path.is_empty()
                                    && folder_path_in_backup != "/"
                                {
                                    effective_path_parts = Vec::new();
                                }
                            }
                        }
                    }

                    if let Ok(Some(target_node)) = find_node_in_record_tree(
                        &arq7_record.node, // Used arq7_record
                        &effective_path_parts,
                        0,
                        backup_set_path,
                        keyset,
                    ) {
                        if target_node.is_tree {
                            let timestamp_str = arq7_record.creation_date.map_or_else(
                                // Used arq7_record
                                || format!("unknown_ts_{}", versions_restored_count),
                                |ts_f64| {
                                    // Arq7 uses f64
                                    DateTime::from_timestamp(
                                        ts_f64 as i64,
                                        (ts_f64.fract() * 1_000_000_000.0) as u32,
                                    )
                                    .map_or_else(
                                        || ts_f64.to_string(), // Fallback to raw string if conversion fails
                                        |dt| dt.to_rfc3339(),
                                    )
                                },
                            );

                            let version_dest_dir_name = format!("{}", timestamp_str);
                            let version_destination = destination_root.join(version_dest_dir_name);

                            let content_dest_dir_name =
                                effective_path_parts.last().map_or("root_content", |n| *n);
                            let final_content_destination =
                                version_destination.join(content_dest_dir_name);

                            if !final_content_destination.exists() {
                                std::fs::create_dir_all(&final_content_destination)?;
                            }

                            println!(
                                "  Restoring version from record (Timestamp: {}) to {}...",
                                timestamp_str,
                                final_content_destination.display()
                            );
                            let mut stats = ExtractionStats::default();
                            match extract_node_to_destination_recursive(
                                &target_node,
                                backup_set_path,
                                keyset,
                                &final_content_destination,
                                "",
                                &mut stats,
                            ) {
                                Ok(_) => {
                                    println!(
                                        "    Successfully restored version. Files: {}, Dirs: {}, Size: {} bytes. Errors: {}",
                                        stats.files_restored,
                                        stats.dirs_created,
                                        stats.bytes_restored,
                                        stats.errors
                                    );
                                    if stats.errors > 0 {
                                        debug_eprintln!(
                                            "    Warning: {} errors occurred during this version's restoration.",
                                            stats.errors
                                        );
                                    }
                                    versions_restored_count += 1;
                                }
                                Err(e) => {
                                    debug_eprintln!(
                                        "    Error restoring version from record {}: {}",
                                        timestamp_str, e
                                    );
                                }
                            }
                        }
                    }
                }
                arq::arq7::GenericBackupRecord::Arq5(_arq5_record) => {
                    // Arq5 records don't have a direct `node` of type `arq::arq7::Node`
                    // and this function is geared towards Arq7's structure for restoring.
                    // So, we'll skip Arq5 records for this specific function.
                    debug_eprintln!(
                        "DEBUG restore_all_folder_versions: Skipping Arq5 record for folder version restoration."
                    );
                }
            }
        }
    }

    if versions_restored_count == 0 {
        println!(
            "No versions of folder '{}' found to restore.",
            folder_path_in_backup
        );
    } else {
        println!(
            "Finished restoring {} versions of folder '{}'.",
            versions_restored_count, folder_path_in_backup
        );
    }

    Ok(())
}

// --- Helper for recursive extraction (based on arq7_test.rs logic) ---
#[derive(Debug, Default, Clone, Copy)]
struct ExtractionStats {
    files_restored: usize,
    dirs_created: usize,
    bytes_restored: u64,
    errors: usize,
}

fn extract_node_to_destination_recursive(
    node: &Node,
    backup_set_path: &Path,
    keyset: Option<&EncryptedKeySet>,
    current_materialized_path: &Path,
    relative_path_for_node: &str,
    stats: &mut ExtractionStats,
) -> Result<()> {
    let node_output_path = if relative_path_for_node.is_empty() {
        current_materialized_path.to_path_buf()
    } else {
        current_materialized_path.join(relative_path_for_node)
    };

    if node.is_tree {
        if !node_output_path.exists() {
            std::fs::create_dir_all(&node_output_path).map_err(Error::IoError)?;
            stats.dirs_created += 1;
        }

        match node.load_tree_with_encryption(backup_set_path, keyset) {
            Ok(Some(tree)) => {
                for (child_name, child_node) in &tree.nodes {
                    // Changed from child_nodes to nodes
                    if let Err(e) = extract_node_to_destination_recursive(
                        child_node,
                        backup_set_path,
                        keyset,
                        &node_output_path,
                        child_name,
                        stats,
                    ) {
                        debug_eprintln!("Error processing child '{}': {}", child_name, e);
                        stats.errors += 1;
                    }
                }
            }
            Ok(None) => {
                debug_eprintln!(
                    "Warning: Node {} is a tree but has no loadable tree data.",
                    node_output_path.display()
                );
            }
            Err(e) => {
                debug_eprintln!(
                    "Error loading tree for {}: {}",
                    node_output_path.display(),
                    e
                );
                stats.errors += 1;
            }
        }
    } else {
        if let Some(parent_dir) = node_output_path.parent() {
            if !parent_dir.exists() {
                std::fs::create_dir_all(parent_dir).map_err(Error::IoError)?;
            }
        }

        match node.reconstruct_file_data_with_encryption(backup_set_path, keyset) {
            Ok(file_data) => {
                std::fs::write(&node_output_path, &file_data).map_err(Error::IoError)?;
                stats.files_restored += 1;
                stats.bytes_restored += file_data.len() as u64;

                if node.modification_time_sec > 0 {
                    use std::time::UNIX_EPOCH;
                    if let Some(mtime) = UNIX_EPOCH.checked_add(std::time::Duration::from_secs(
                        node.modification_time_sec as u64,
                    )) {
                        let _ = filetime::set_file_mtime(
                            &node_output_path,
                            filetime::FileTime::from_system_time(mtime),
                        );
                    }
                }
            }
            Err(e) => {
                debug_eprintln!(
                    "Error reconstructing file data for {}: {}",
                    node_output_path.display(),
                    e
                );
                stats.errors += 1;
            }
        }
    }
    Ok(())
}<|MERGE_RESOLUTION|>--- conflicted
+++ resolved
@@ -456,11 +456,7 @@
                             .to_string()
                         },
                     );
-<<<<<<< HEAD
-                    eprintln!(
-=======
                      debug_eprintln!(
->>>>>>> d6ee7250
                         "DEBUG list_file_versions: Skipping Arq5 record (Timestamp: {}) for detailed version listing.",
                         timestamp_str
                     );
